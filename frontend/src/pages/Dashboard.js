--- conflicted
+++ resolved
@@ -77,16 +77,16 @@
   const [recentApplications, setRecentApplications] = useState([]);
   const [defaultResume, setDefaultResume] = useState(null);
   const [loading, setLoading] = useState(true);
-<<<<<<< HEAD
+
   const [stats, filterApplications] = useState({
     applied: 0,
     interviews: 0,
     rejected: 0,
     offers: 0
   })
-=======
+
   const [selectedApp, setSelectedApp] = useState(null);
->>>>>>> 2b68c4a3
+
 
   useEffect(() => {
     // ✅ Using mock data instead of API
@@ -95,7 +95,7 @@
     setLoading(false);
   }, []);
 
-<<<<<<< HEAD
+
   const fetchDashboardData = async () => {
     try {
       setLoading(true);
@@ -132,8 +132,6 @@
     }
   };
 
-=======
->>>>>>> 2b68c4a3
   if (loading) {
     return (
       <div className="dashboard-wrap">
