import React, { useState, useEffect } from "react";
import Timeline from "../components/Timeline"; 
import { applicationService } from "../services/applicationService";
import { resumeService } from "../services/resumeService";
import Confetti from 'react-confetti';

import "./Dashboard.css";

// Status mapping with colors
const STATUS_MAP = {
  offer: { label: "Offer", color: "#E1FFCD" },
  accepted: { label: "Accepted", color: "#E1FFCD" },
  applied: { label: "Applied", color: "#EFEFEF" },
  interview: { label: "Interview", color: "#C8F1FF" },
  rejected: { label: "Rejected", color: "#FFCDCD" },
  withdrawn: { label: "Withdrawn", color: "#6c757d" },
};

// Statistic cards mapping
const STATCARD_MAP = {
  applied: { label: "Job", color: "#EFEFEF" },
  interview: { label: "Interview", color: "#C8F1FF" },
  rejected: { label: "Rejection", color: "#FFCDCD" },
  offer: { label: "Offer", color: "#E1FFCD" },
  accepted: { label: "Accepted", color: "#E1FFCD" },
};

// Status badge component
const StatusBadge = ({ status }) => {
  if (!status) return null;
  const key = status.toLowerCase();
  const s = STATUS_MAP[key] || { label: status, color: "#6c757d" };
  return (
    <span 
      className="status-badge" 
      style={{ 
        backgroundColor: s.color, 
        padding: "4px 8px",
        borderRadius: "12px",
        textTransform: "capitalize",
        fontSize: "12px"
      }}
    >
      {s.label}
    </span>
  );
};

// Statistic card component
const StatisticCard = ({ type, count }) => {
  const stat = count !== 1 ? `${STATCARD_MAP[type].label}s` : STATCARD_MAP[type].label;
  return (
    <div
      className="statCard"
      style={{
        display: "flex",
        flexDirection: "column",
        alignItems: "flex-end",
        justifyContent: "space-between",
        backgroundColor: STATCARD_MAP[type].color,
        color: "black",
        width: "100%",
        height: "100%",
        padding: "24px",
        boxSizing: "border-box",
        borderRadius: "24px"
      }}
    >
      <div style={{ font: "normal 400 6.25rem helvetica-neue-lt-pro" }}>{count}</div>
      <div style={{ font: "normal 300 2rem helvetica-neue-lt-pro" }}>{stat}</div>
    </div>
  );
};

// Format date helper
const formatDate = (dateString) => {
  if (!dateString) return "";
  const dt = new Date(dateString);
  return dt.toLocaleDateString(undefined, {
    year: "numeric",
    month: "long",
    day: "numeric",
  });
};

const Dashboard = () => {
  const [recentApplications, setRecentApplications] = useState([]);
  const [defaultResume, setDefaultResume] = useState(null);
  const [loading, setLoading] = useState(true);
  const [stats, setStats] = useState({ applied: 0, interviews: 0, rejected: 0, offers: 0 });
  const [selectedApp, setSelectedApp] = useState(null);

  useEffect(() => {
    const fetchData = async () => {
      try {
        console.log("DEBUG: Starting to fetch dashboard data");
        setLoading(true);
        
        const applications = await applicationService.getAll();
        console.log("DEBUG: Fetched applications", applications.length);
        setRecentApplications(applications);

        try {
          const resume = await resumeService.getDefault();
          console.log("DEBUG: Fetched resume", resume);
          setDefaultResume(resume);
        } catch (resumeError) {
          console.log("DEBUG: Resume fetch failed (this is okay)", resumeError);
          setDefaultResume(null);
        }

<<<<<<< HEAD
        await updateStats();
=======
        // Update stats
        setStats({
          applied: applications.length,
          interviews: applications.filter(app => app.status.toLowerCase() === "interview").length,
          rejected: applications.filter(app => app.status.toLowerCase() === "rejected").length,
          offers: applications.filter(app => ["offer", "accepted"].includes(app.status.toLowerCase())).length,
        });
>>>>>>> d3701606
      } catch (err) {
        console.error("Failed to fetch dashboard data", err);
      } finally {
        setLoading(false);
      }
    };
    fetchData();
  }, []);

<<<<<<< HEAD
  const updateStats = async () => {
    try {
      const statsData = await applicationService.getStats();
      
      const newStats = {
        applied: statsData.applied,
        interviews: statsData.interview,
        rejected: statsData.rejected,
        offers: statsData.accepted, // Backend uses 'accepted' for offers
      };
      setStats(newStats);
    } catch (error) {
      console.error("Failed to fetch stats", error);
      // Fallback to calculating from applications if stats endpoint fails
      const applications = await applicationService.getAll();
      const fallbackStats = {
        applied: applications.length,
        interviews: applications.filter((app) => app.status === "interview").length,
        rejected: applications.filter((app) => app.status === "rejected").length,
        offers: applications.filter((app) => app.status === "accepted").length,
      };
      setStats(fallbackStats);
    }
  };
=======
  // Confetti if any "Offer" or "Accepted"
  const hasOffer = recentApplications.some(app => ["offer", "accepted"].includes(app.status.toLowerCase()));
  const width = window.innerWidth;
  const height = window.innerHeight;
>>>>>>> d3701606

  if (loading) {
    return (
      <div className="dashboard-wrap">
        <h2>Dashboard</h2>
        <p>Loading...</p>
      </div>
    );
  }

  return (
    <div className="dashboard-wrap" style={{ position: "relative" }}>
      {hasOffer && <Confetti width={width} height={height} numberOfPieces={200} recycle={false} />}

      {/* Hero */}
      <div className="dashboard-hero">
        <div className="hero-date">{formatDate(new Date())}</div>
        <h1 className="hero-title">So far, you’ve applied to...</h1>
      </div>

      {/* Statistics */}
      <section
        className="stat-wrapper"
        style={{
          display: "flex",
          justifyContent: "center",
          alignItems: "center",
          width: "100%",
          height: "16.75rem",
          padding: "10px",
          gap: "16px"
        }}
      >
        <StatisticCard type="applied" count={stats.applied} />
        <StatisticCard type="interview" count={stats.interviews} />
        <StatisticCard type="rejected" count={stats.rejected} />
        <StatisticCard type="offer" count={stats.offers} />
      </section>

      {/* Applications Table */}
      <div className="table-card" style={{ marginTop: "24px" }}>
        <table className="app-table" aria-label="Recent applications">
          <thead>
            <tr>
              <th>Company Name</th>
              <th>Position</th>
              <th>Date Applied</th>
              <th>Status</th>
              <th>Resume</th>
            </tr>
          </thead>
          <tbody>
            {recentApplications.length === 0 && (
              <tr>
                <td colSpan="5" style={{ textAlign: "center", padding: "24px", color: "#777" }}>
                  No applications yet.
                </td>
              </tr>
            )}
            {recentApplications.map(app => (
              <tr key={app.id || app.company_name + app.applied_date}>
                <td>{app.company_name}</td>
                <td>{app.position}</td>
                {/* Date Applied opens timeline, no URL style */}
                <td 
                  style={{ cursor: "default", color: "#000" }}
                  onClick={() => setSelectedApp(app)}
                >
                  {formatDate(app.applied_date)}
                </td>
                <td><StatusBadge status={app.status} /></td>
                <td>
                  <a href={app.resume_url || "#"} target="_blank" rel="noopener noreferrer" onClick={e => e.stopPropagation()}>
                    {app.resume_file || "Resume.pdf"}
                  </a>
                </td>
              </tr>
            ))}
          </tbody>
        </table>
      </div>

      {/* Default Resume Card */}
      {defaultResume && (
        <div style={{ marginTop: "24px" }}>
          <div className="table-card">
            <h4>{defaultResume.title}</h4>
            <p style={{ color: "#666", fontSize: "14px" }}>
              Uploaded: {formatDate(defaultResume.created_at)}
            </p>
            <button className="btn btn-primary" onClick={() => window.open(defaultResume.file_url, "_blank")}>
              Download Resume
            </button>
          </div>
        </div>
      )}

      {/* Timeline Modal */}
      <Timeline isOpen={!!selectedApp} onClose={() => setSelectedApp(null)} application={selectedApp} />
    </div>
  );
};

export default Dashboard;<|MERGE_RESOLUTION|>--- conflicted
+++ resolved
@@ -109,17 +109,7 @@
           setDefaultResume(null);
         }
 
-<<<<<<< HEAD
         await updateStats();
-=======
-        // Update stats
-        setStats({
-          applied: applications.length,
-          interviews: applications.filter(app => app.status.toLowerCase() === "interview").length,
-          rejected: applications.filter(app => app.status.toLowerCase() === "rejected").length,
-          offers: applications.filter(app => ["offer", "accepted"].includes(app.status.toLowerCase())).length,
-        });
->>>>>>> d3701606
       } catch (err) {
         console.error("Failed to fetch dashboard data", err);
       } finally {
@@ -129,7 +119,6 @@
     fetchData();
   }, []);
 
-<<<<<<< HEAD
   const updateStats = async () => {
     try {
       const statsData = await applicationService.getStats();
@@ -154,12 +143,6 @@
       setStats(fallbackStats);
     }
   };
-=======
-  // Confetti if any "Offer" or "Accepted"
-  const hasOffer = recentApplications.some(app => ["offer", "accepted"].includes(app.status.toLowerCase()));
-  const width = window.innerWidth;
-  const height = window.innerHeight;
->>>>>>> d3701606
 
   if (loading) {
     return (
