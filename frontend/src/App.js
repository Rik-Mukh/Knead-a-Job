--- conflicted
+++ resolved
@@ -12,12 +12,9 @@
 import Dashboard from './pages/Dashboard';
 import JobApplications from './pages/JobApplications';
 import ResumeManager from './pages/ResumeManager';
-<<<<<<< HEAD
 import NotificationsPage from './pages/NotificationsPage'; 
 import ResponsesPage from './pages/ResponsesPage'; 
-=======
 import ResumeTemplate from './pages/ResumeTemplate';
->>>>>>> ea64261c
 
 /**
  * App Component
@@ -29,7 +26,6 @@
  */
 function App() {
   return (
-<<<<<<< HEAD
     <NotificationProvider>
       <Router>
         <div className="App">
@@ -45,8 +41,8 @@
               {/* Job applications route - manage job applications */}
               <Route path="/applications" element={<JobApplications />} />
               
-              {/* Resume manager route - manage resume files */}
-              <Route path="/resumes" element={<ResumeManager />} />
+              {/* Resume template route - manage structured resume data */}
+              <Route path="/resume-template" element={<ResumeTemplate />} />
               
               {/* Notifications route */}
               <Route path="/notifications" element={<NotificationsPage />} />
@@ -54,28 +50,6 @@
               <Route path="/responses" element={<ResponsesPage />} />
             </Routes>
           </div>
-=======
-    <Router>
-      <div className="App">
-        {/* Navigation bar component */}
-        <Navbar />
-        
-        {/* Main content container */}
-        <div className="container">
-          <Routes>
-            {/* Dashboard route - shows overview and statistics */}
-            <Route path="/" element={<Dashboard />} />
-            
-            {/* Job applications route - manage job applications */}
-            <Route path="/applications" element={<JobApplications />} />
-            
-            {/* Resume manager route - manage resume files */}
-            <Route path="/resumes" element={<ResumeManager />} />
-            
-            {/* Resume template route - manage structured resume data */}
-            <Route path="/resume-template" element={<ResumeTemplate />} />
-          </Routes>
->>>>>>> ea64261c
         </div>
       </Router>
     </NotificationProvider>
