--- conflicted
+++ resolved
@@ -18,10 +18,7 @@
     # API endpoints for job tracker
     path('api/', include('job_tracker.urls')),
     
-<<<<<<< HEAD
     # GOOGLE 
     path('accounts/', include('allauth.urls')),
     path('', include('googlelogin.urls')),
-=======
->>>>>>> d9d54cf5
 ]