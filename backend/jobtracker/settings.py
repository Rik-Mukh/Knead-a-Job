"""
Django settings for jobtracker project.

This module contains all the configuration settings for the job tracker Django project.
It includes database configuration, installed apps, middleware, and other settings.
"""

from pathlib import Path

# Build paths inside the project like this: BASE_DIR / 'subdir'.
BASE_DIR = Path(__file__).resolve().parent.parent

# SECURITY WARNING: keep the secret key used in production secret!
SECRET_KEY = 'django-insecure-your-secret-key-here-change-in-production'

# SECURITY WARNING: don't run with debug turned on in production!
DEBUG = True

ALLOWED_HOSTS = []

# Application definition
INSTALLED_APPS = [
    'django.contrib.admin',
    'django.contrib.auth',
    'django.contrib.contenttypes',
    'django.contrib.sessions',
    'django.contrib.messages',
    'django.contrib.staticfiles',
    'rest_framework',      # Django REST Framework for API
    'corsheaders',         # CORS headers for React frontend
    'job_tracker',         # Main job tracker application,
    'googlelogin', #beginning of google login apps
    'django.contrib.sites',
    'allauth',
    'allauth.account',
    'allauth.socialaccount',
    'allauth.socialaccount.providers.google',
]

# Social account providers configuration
# SOCIALACCOUNT_PROVIDERS = {
#     'google': {
#         'SCOPE': [
#             'profile',
#             'email',
#         ],
#         'AUTH_PARAMS': {
#             'access_type': 'online',
#         }
#     }
# }

SOCIALACCOUNT_PROVIDERS = {
    'google': {
        'SCOPE': [
            'profile',
            'email',
            'https://www.googleapis.com/auth/gmail.readonly',  # Add Gmail read access
        ],
        'AUTH_PARAMS': {
            'access_type': 'offline',  # Get refresh token
            'prompt': 'consent',       # Force consent screen to get refresh token
        }
    }
}
   
MIDDLEWARE = [
    'corsheaders.middleware.CorsMiddleware',  # CORS middleware (should be first)
    'django.middleware.security.SecurityMiddleware',
    'django.contrib.sessions.middleware.SessionMiddleware',
    'django.middleware.common.CommonMiddleware',
    'django.middleware.csrf.CsrfViewMiddleware',
    'django.contrib.auth.middleware.AuthenticationMiddleware',
    'allauth.account.middleware.AccountMiddleware',  # Add this line
    'django.contrib.messages.middleware.MessageMiddleware',
    'django.middleware.clickjacking.XFrameOptionsMiddleware',
]

ROOT_URLCONF = 'jobtracker.urls'

TEMPLATES = [
    {
        'BACKEND': 'django.template.backends.django.DjangoTemplates',
        'DIRS': [BASE_DIR / 'static'],  # React build directory
        'APP_DIRS': True,
        'OPTIONS': {
            'context_processors': [
                'django.template.context_processors.debug',
                'django.template.context_processors.request',
                'django.contrib.auth.context_processors.auth',
                'django.contrib.messages.context_processors.messages',
            ],
        },
    },
]

WSGI_APPLICATION = 'jobtracker.wsgi.application'

# Database configuration
DATABASES = {
    'default': {
        'ENGINE': 'django.db.backends.sqlite3',
        'NAME': BASE_DIR / 'db.sqlite3',
    }
}

# Password validation
AUTH_PASSWORD_VALIDATORS = [
    {
        'NAME': 'django.contrib.auth.password_validation.UserAttributeSimilarityValidator',
    },
    {
        'NAME': 'django.contrib.auth.password_validation.MinimumLengthValidator',
    },
    {
        'NAME': 'django.contrib.auth.password_validation.CommonPasswordValidator',
    },
    {
        'NAME': 'django.contrib.auth.password_validation.NumericPasswordValidator',
    },
]

# Internationalization
LANGUAGE_CODE = 'en-us'
TIME_ZONE = 'UTC'
USE_I18N = True
USE_TZ = True

# Static files (CSS, JavaScript, Images)
STATIC_URL = '/static/'
STATIC_ROOT = BASE_DIR / 'staticfiles'

# Additional static files directories
STATICFILES_DIRS = [
    BASE_DIR / 'static',  # React build files
]

# Default primary key field type
DEFAULT_AUTO_FIELD = 'django.db.models.BigAutoField'

# CORS settings for React frontend
CORS_ALLOWED_ORIGINS = [
    "http://localhost:3000",
    "http://127.0.0.1:3000",
]

CORS_ALLOW_CREDENTIALS = True

# REST Framework settings
REST_FRAMEWORK = {
    'DEFAULT_PERMISSION_CLASSES': [
        'rest_framework.permissions.AllowAny',  # Allow unauthenticated access for development
    ],
    'DEFAULT_AUTHENTICATION_CLASSES': [
        'rest_framework.authentication.SessionAuthentication',
    ],
<<<<<<< HEAD
}
=======
    'DEFAULT_PAGINATION_CLASS': 'rest_framework.pagination.PageNumberPagination',
    'PAGE_SIZE': 20,
}

SITE_ID = 2

AUTHENTICATION_BACKENDS = (
    'django.contrib.auth.backends.ModelBackend',
    'allauth.account.auth_backends.AuthenticationBackend',
)

LOGIN_REDIRECT_URL = '/'
LOGOUT_REDIRECT_URL = '/'

SOCIALACCOUNT_LOGIN_ON_GET=True
SOCIALACCOUNT_STORE_TOKENS = True
>>>>>>> 32cd87c0
<|MERGE_RESOLUTION|>--- conflicted
+++ resolved
@@ -154,11 +154,6 @@
     'DEFAULT_AUTHENTICATION_CLASSES': [
         'rest_framework.authentication.SessionAuthentication',
     ],
-<<<<<<< HEAD
-}
-=======
-    'DEFAULT_PAGINATION_CLASS': 'rest_framework.pagination.PageNumberPagination',
-    'PAGE_SIZE': 20,
 }
 
 SITE_ID = 2
@@ -172,5 +167,4 @@
 LOGOUT_REDIRECT_URL = '/'
 
 SOCIALACCOUNT_LOGIN_ON_GET=True
-SOCIALACCOUNT_STORE_TOKENS = True
->>>>>>> 32cd87c0
+SOCIALACCOUNT_STORE_TOKENS = True