--- conflicted
+++ resolved
@@ -169,11 +169,7 @@
     ],
 }
 
-<<<<<<< HEAD
-SITE_ID = 4
-=======
 SITE_ID = 3
->>>>>>> b713dc8a
 
 AUTHENTICATION_BACKENDS = (
     'django.contrib.auth.backends.ModelBackend',
