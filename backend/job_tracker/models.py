"""
Job Tracker Models

This module contains Django models for job applications and resume management.
It defines the database schema for storing job application data and resume files.
"""

from django.db import models
from django.contrib.auth.models import User


class JobApplication(models.Model):
    """
    Model representing a job application.
    
    This model stores information about job applications including company details,
    position information, application status, and tracking data.
    """
    
    # Status choices for job applications
    STATUS_CHOICES = [
        ('applied', 'Applied'),           # Initial application submitted
        ('interview', 'Interview'),       # Interview scheduled or completed
        ('rejected', 'Rejected'),         # Application rejected
        ('accepted', 'Accepted'),         # Job offer received
        ('withdrawn', 'Withdrawn'),       # Application withdrawn by candidate
    ]
    
    # Core application fields
    user = models.ForeignKey(User, on_delete=models.CASCADE, help_text="User who submitted this application")
    company_name = models.CharField(max_length=200, help_text="Name of the company")
    position = models.CharField(max_length=200, help_text="Job title or position name")
    job_url = models.URLField(blank=True, null=True, help_text="URL to the job posting")
    
    # Application tracking
    status = models.CharField(
        max_length=20, 
        choices=STATUS_CHOICES, 
        default='applied',
        help_text="Current status of the application"
    )
    applied_date = models.DateField(help_text="Date when the application was submitted")
    
    # Additional information
    notes = models.TextField(blank=True, null=True, help_text="Additional notes about the application")
    # Follow-up response tracking
    meeting_minutes = models.TextField(blank=True, null=True, help_text="Meeting notes or interview minutes related to this job")

    salary_range = models.CharField(max_length=100, blank=True, null=True, help_text="Salary range if available")
    location = models.CharField(max_length=200, blank=True, null=True, help_text="Job location")
    
    # Timestamps
    created_at = models.DateTimeField(auto_now_add=True, help_text="When this record was created")
    updated_at = models.DateTimeField(auto_now=True, help_text="When this record was last updated")
    
    class Meta:
        # Order applications by applied date (most recent first)
        ordering = ['-applied_date']
        # Ensure user cannot have duplicate applications for same company/position
        unique_together = ['user', 'company_name', 'position']
    
    def __str__(self):
        """String representation of the job application."""
        return f"{self.position} at {self.company_name}"
    
    @property
    def days_since_applied(self):
        """Calculate days since application was submitted."""
        from django.utils import timezone
        return (timezone.now().date() - self.applied_date).days


class ResumeTemplate(models.Model):
    """
    Model representing a resume template.
    
    Only one template can exist in the system (singleton pattern).
    Contains personal information and serves as the base for generating resumes.
    """
    
    # Personal Information
    name = models.CharField(max_length=200, help_text="Full name")
    city = models.CharField(max_length=100, help_text="City of residence")
    email = models.EmailField(help_text="Email address")
    phone = models.CharField(max_length=20, help_text="Phone number")
    links = models.TextField(
        blank=True, 
        null=True, 
        help_text="Links (GitHub, LinkedIn, portfolio, etc.) - one per line"
    )
    
    # Professional Information
    summary = models.TextField(
        blank=True, 
        null=True, 
        help_text="Professional summary or objective"
    )
    skills = models.TextField(
        blank=True, 
        null=True, 
        help_text="Skills - one per line or comma-separated"
    )
    
    # Custom Resume
    custom_markdown = models.TextField(
        blank=True, 
        null=True, 
        help_text="Custom resume markdown (user-edited version)"
    )
    
    # Timestamps
    created_at = models.DateTimeField(auto_now_add=True, help_text="When this template was created")
    updated_at = models.DateTimeField(auto_now=True, help_text="When this template was last updated")
    
    class Meta:
        ordering = ['-updated_at']
    
    def __str__(self):
        """String representation of the resume template."""
        return f"Resume Template - {self.name or 'Untitled'}"
    
    def save(self, *args, **kwargs):
        """
        Override save to ensure only one template exists.
        If a template already exists, update it instead of creating a new one.
        """
        if not self.pk and ResumeTemplate.objects.exists():
            # If this is a new template and one already exists, update the existing one
            existing = ResumeTemplate.objects.first()
            existing.name = self.name
            existing.city = self.city
            existing.email = self.email
            existing.phone = self.phone
            existing.links = self.links
            existing.summary = self.summary
            existing.skills = self.skills
            existing.save()
            return existing
        return super().save(*args, **kwargs)
<<<<<<< HEAD
    
=======
      
>>>>>>> c9b0bc45
    @classmethod
    def get_or_create_template(cls):
        """
        Get the existing template or create a new one if none exists.
        Returns the single template instance.
        """
        template, created = cls.objects.get_or_create(
            pk=1,  # Use a fixed primary key to ensure singleton
            defaults={
                'name': '',
                'city': '',
                'email': '',
                'phone': '',
                'links': '',
                'summary': '',
                'skills': ''
            }
        )
        return template
    



class MeetingNote(models.Model):
    """
    Model representing a meeting note.
    
    This model stores information about meeting notes related to a job application.
    """
    job_application = models.ForeignKey(JobApplication, on_delete=models.CASCADE, help_text="Job application related to this meeting note")
    content = models.TextField(help_text="Content of the meeting note")

    # Timestamps
    created_at = models.DateTimeField(auto_now_add=True, help_text="When this meeting note was created")
    updated_at = models.DateTimeField(auto_now=True, help_text="When this meeting note was last updated")
    
    class Meta:
        # Order meeting notes by creation date (most recent first)
        ordering = ['-created_at']
    
    def __str__(self):
        """String representation of the meeting note."""
        return f"Meeting Note for {self.job_application.position} at {self.job_application.company_name}"


class Notification(models.Model):
    """
    Model representing a notification.
    
    This model stores information about notifications sent to users,
    with a single show_date field that determines when to display the notification.
    """
    
    # Core notification fields
    user = models.ForeignKey(User, on_delete=models.CASCADE, help_text="User who receives this notification")
    job_application = models.ForeignKey(JobApplication, on_delete=models.CASCADE, help_text="Job application related to this notification")
    title = models.CharField(max_length=200, help_text="Notification title")
    message = models.TextField(help_text="Notification message content")
    
    # When to show this notification
    show_date = models.DateTimeField(help_text="When to show this notification")
    
    # Status tracking
    is_read = models.BooleanField(default=False, help_text="Whether the user has read this notification")
    is_active = models.BooleanField(default=True, help_text="Whether this notification is still active")
    
    # Timestamps
    created_at = models.DateTimeField(auto_now_add=True, help_text="When this notification was created")
    updated_at = models.DateTimeField(auto_now=True, help_text="When this notification was last updated")
    
    class Meta:
        # Order notifications by creation date (most recent first)
        ordering = ['-created_at']
        # Ensure user cannot have duplicate notifications for same job application and title
        unique_together = ['user', 'job_application', 'title']
    
    def __str__(self):
        """String representation of the notification."""
        return f"{self.title} - {self.job_application.position} at {self.job_application.company_name}"
    
    @property
    def should_show(self):
        """Check if notification should be shown based on current time and show_date."""
        from django.utils import timezone
        return (self.is_active and 
               not self.is_read and 
               timezone.now() >= self.show_date)


class Experience(models.Model):
    """
    Model representing work experience entries.
    
    Experience entries are stored independently without template association.
    """
    
    # Experience details
    company = models.CharField(max_length=200, help_text="Company name")
    position = models.CharField(max_length=200, help_text="Job title or position")
    location = models.CharField(max_length=200, blank=True, null=True, help_text="Work location")
    start_date = models.DateField(help_text="Start date of employment")
    end_date = models.DateField(blank=True, null=True, help_text="End date (leave blank if current)")
    is_current = models.BooleanField(default=False, help_text="Is this current position?")
    description = models.TextField(help_text="Job description and responsibilities")
    
    # Ordering
    order = models.PositiveIntegerField(default=0, help_text="Order of display (higher numbers first)")
    
    # Timestamps
    created_at = models.DateTimeField(auto_now_add=True, help_text="When this experience was created")
    updated_at = models.DateTimeField(auto_now=True, help_text="When this experience was last updated")
    
    class Meta:
        ordering = ['-order', '-start_date']
        unique_together = ['company', 'position', 'start_date']
    
    def __str__(self):
        """String representation of the experience."""
        return f"{self.position} at {self.company}"


class Project(models.Model):
    """
    Model representing project entries.
    
    Project entries are stored independently without template association.
    """
    
    # Project details
    name = models.CharField(max_length=200, help_text="Project name")
    description = models.TextField(help_text="Project description")
    technologies = models.CharField(
        max_length=500, 
        blank=True, 
        null=True, 
        help_text="Technologies used (comma-separated)"
    )
    url = models.URLField(blank=True, null=True, help_text="Project URL or repository")
    start_date = models.DateField(help_text="Project start date")
    end_date = models.DateField(blank=True, null=True, help_text="Project end date")
    is_ongoing = models.BooleanField(default=False, help_text="Is this project ongoing?")
    
    # Ordering
    order = models.PositiveIntegerField(default=0, help_text="Order of display (higher numbers first)")
    
    # Timestamps
    created_at = models.DateTimeField(auto_now_add=True, help_text="When this project was created")
    updated_at = models.DateTimeField(auto_now=True, help_text="When this project was last updated")
    
    class Meta:
        ordering = ['-order', '-start_date']
        unique_together = ['name', 'start_date']
    
    def __str__(self):
        """String representation of the project."""
        return f"{self.name}"


class Education(models.Model):
    """
    Model representing education entries.
    
    Education entries are stored independently without template association.
    """
    
    # Education details
    institution = models.CharField(max_length=200, help_text="School or university name")
    degree = models.CharField(max_length=200, help_text="Degree or certification")
    field_of_study = models.CharField(
        max_length=200, 
        blank=True, 
        null=True, 
        help_text="Field of study or major"
    )
    location = models.CharField(max_length=200, blank=True, null=True, help_text="Institution location")
    start_date = models.DateField(help_text="Start date")
    end_date = models.DateField(blank=True, null=True, help_text="End date or graduation date")
    gpa = models.DecimalField(
        max_digits=3, 
        decimal_places=2, 
        blank=True, 
        null=True, 
        help_text="GPA (if applicable)"
    )
    is_current = models.BooleanField(default=False, help_text="Is this current education?")
    
    # Ordering
    order = models.PositiveIntegerField(default=0, help_text="Order of display (higher numbers first)")
    
    # Timestamps
    created_at = models.DateTimeField(auto_now_add=True, help_text="When this education was created")
    updated_at = models.DateTimeField(auto_now=True, help_text="When this education was last updated")
    
    class Meta:
        ordering = ['-order', '-start_date']
        unique_together = ['institution', 'degree', 'start_date']
    
    def __str__(self):
        """String representation of the education."""
        return f"{self.degree} from {self.institution}"
<|MERGE_RESOLUTION|>--- conflicted
+++ resolved
@@ -137,11 +137,7 @@
             existing.save()
             return existing
         return super().save(*args, **kwargs)
-<<<<<<< HEAD
-    
-=======
       
->>>>>>> c9b0bc45
     @classmethod
     def get_or_create_template(cls):
         """
