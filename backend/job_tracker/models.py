--- conflicted
+++ resolved
@@ -137,87 +137,8 @@
             existing.save()
             return existing
         return super().save(*args, **kwargs)
-    
-<<<<<<< HEAD
-    @property
-    def file_size(self):
-        """Get the file size in a human-readable format."""
-        if self.file:
-            size = self.file.size
-            for unit in ['B', 'KB', 'MB', 'GB']:
-                if size < 1024.0:
-                    return f"{size:.1f} {unit}"
-                size /= 1024.0
-            return f"{size:.1f} TB"
-        return "Unknown"
-
-
-class MeetingNote(models.Model):
-    """
-    Model representing a meeting note.
-    
-    This model stores information about meeting notes related to a job application.
-    """
-    job_application = models.ForeignKey(JobApplication, on_delete=models.CASCADE, help_text="Job application related to this meeting note")
-    content = models.TextField(help_text="Content of the meeting note")
-
-    # Timestamps
-    created_at = models.DateTimeField(auto_now_add=True, help_text="When this meeting note was created")
-    updated_at = models.DateTimeField(auto_now=True, help_text="When this meeting note was last updated")
-    
-    class Meta:
-        # Order meeting notes by creation date (most recent first)
-        ordering = ['-created_at']
-    
-    def __str__(self):
-        """String representation of the meeting note."""
-        return f"Meeting Note for {self.job_application.position} at {self.job_application.company_name}"
-
-
-class Notification(models.Model):
-    """
-    Model representing a notification.
-    
-    This model stores information about notifications sent to users,
-    with a single show_date field that determines when to display the notification.
-    """
-    
-    # Core notification fields
-    user = models.ForeignKey(User, on_delete=models.CASCADE, help_text="User who receives this notification")
-    job_application = models.ForeignKey(JobApplication, on_delete=models.CASCADE, help_text="Job application related to this notification")
-    title = models.CharField(max_length=200, help_text="Notification title")
-    message = models.TextField(help_text="Notification message content")
-    
-    # When to show this notification
-    show_date = models.DateTimeField(help_text="When to show this notification")
-    
-    # Status tracking
-    is_read = models.BooleanField(default=False, help_text="Whether the user has read this notification")
-    is_active = models.BooleanField(default=True, help_text="Whether this notification is still active")
-    
-    # Timestamps
-    created_at = models.DateTimeField(auto_now_add=True, help_text="When this notification was created")
-    updated_at = models.DateTimeField(auto_now=True, help_text="When this notification was last updated")
-    
-    class Meta:
-        # Order notifications by creation date (most recent first)
-        ordering = ['-created_at']
-        # Ensure user cannot have duplicate notifications for same job application and title
-        unique_together = ['user', 'job_application', 'title']
-    
-    def __str__(self):
-        """String representation of the notification."""
-        return f"{self.title} - {self.job_application.position} at {self.job_application.company_name}"
-    
-    @property
-    def should_show(self):
-        """Check if notification should be shown based on current time and show_date."""
-        from django.utils import timezone
-        return (self.is_active and 
-               not self.is_read and 
-               timezone.now() >= self.show_date)
-=======
-    @classmethod
+      
+          @classmethod
     def get_or_create_template(cls):
         """
         Get the existing template or create a new one if none exists.
@@ -236,6 +157,74 @@
             }
         )
         return template
+    
+
+
+
+class MeetingNote(models.Model):
+    """
+    Model representing a meeting note.
+    
+    This model stores information about meeting notes related to a job application.
+    """
+    job_application = models.ForeignKey(JobApplication, on_delete=models.CASCADE, help_text="Job application related to this meeting note")
+    content = models.TextField(help_text="Content of the meeting note")
+
+    # Timestamps
+    created_at = models.DateTimeField(auto_now_add=True, help_text="When this meeting note was created")
+    updated_at = models.DateTimeField(auto_now=True, help_text="When this meeting note was last updated")
+    
+    class Meta:
+        # Order meeting notes by creation date (most recent first)
+        ordering = ['-created_at']
+    
+    def __str__(self):
+        """String representation of the meeting note."""
+        return f"Meeting Note for {self.job_application.position} at {self.job_application.company_name}"
+
+
+class Notification(models.Model):
+    """
+    Model representing a notification.
+    
+    This model stores information about notifications sent to users,
+    with a single show_date field that determines when to display the notification.
+    """
+    
+    # Core notification fields
+    user = models.ForeignKey(User, on_delete=models.CASCADE, help_text="User who receives this notification")
+    job_application = models.ForeignKey(JobApplication, on_delete=models.CASCADE, help_text="Job application related to this notification")
+    title = models.CharField(max_length=200, help_text="Notification title")
+    message = models.TextField(help_text="Notification message content")
+    
+    # When to show this notification
+    show_date = models.DateTimeField(help_text="When to show this notification")
+    
+    # Status tracking
+    is_read = models.BooleanField(default=False, help_text="Whether the user has read this notification")
+    is_active = models.BooleanField(default=True, help_text="Whether this notification is still active")
+    
+    # Timestamps
+    created_at = models.DateTimeField(auto_now_add=True, help_text="When this notification was created")
+    updated_at = models.DateTimeField(auto_now=True, help_text="When this notification was last updated")
+    
+    class Meta:
+        # Order notifications by creation date (most recent first)
+        ordering = ['-created_at']
+        # Ensure user cannot have duplicate notifications for same job application and title
+        unique_together = ['user', 'job_application', 'title']
+    
+    def __str__(self):
+        """String representation of the notification."""
+        return f"{self.title} - {self.job_application.position} at {self.job_application.company_name}"
+    
+    @property
+    def should_show(self):
+        """Check if notification should be shown based on current time and show_date."""
+        from django.utils import timezone
+        return (self.is_active and 
+               not self.is_read and 
+               timezone.now() >= self.show_date)
 
 
 class Experience(models.Model):
@@ -349,6 +338,3 @@
     def __str__(self):
         """String representation of the education."""
         return f"{self.degree} from {self.institution}"
-
-
->>>>>>> ea64261c
