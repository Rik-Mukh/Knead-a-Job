"""
Job Tracker Views

This module contains Django REST Framework views for the job tracker API.
Views handle HTTP requests and return appropriate responses for job applications and resumes.
"""

from rest_framework import viewsets, permissions, status, serializers
from rest_framework.decorators import action
from rest_framework.response import Response
from django.db import models
from django.utils import timezone
from datetime import timedelta
from .models import JobApplication, Resume, MeetingNote, Notification
from .serializers import JobApplicationListSerializer, JobApplicationDetailSerializer, ResumeSerializer, MeetingNoteSerializer, NotificationSerializer

from .serializers import UserSerializer
from django.contrib.auth.models import User


class JobApplicationViewSet(viewsets.ModelViewSet):
    """
    ViewSet for JobApplication model.
    
    Provides CRUD operations for job applications.
    Users can only access their own applications.
    """
    # Replace with IsAuthenticated later
    permission_classes = [permissions.AllowAny]  # Allow unauthenticated access for development
    pagination_class = None

    def get_serializer_class(self):
        if self.action in ['retrieve', 'update', 'partial_update']:
            return JobApplicationDetailSerializer  # Show full fields
        return JobApplicationListSerializer  # List view hides meeting_minutes
    
    def get_queryset(self):
        """
        Return only job applications belonging to the current user.
        
        Returns:
            QuerySet: Filtered queryset of job applications
        """
        # TODO: Change this to return only the applications for the current user
        # return JobApplication.objects.filter(user=self.request.user)
        return JobApplication.objects.all()

    @action(detail=False, methods=['get'])
    def stats(self, request):
        """
        Custom action to get application statistics for the current user.
        
        Returns:
            Response: JSON response with application statistics
        """
        queryset = self.get_queryset()
        stats = {
            'total': queryset.count(),
            'applied': queryset.filter(status='applied').count(),
            'interview': queryset.filter(status='interview').count(),
            'rejected': queryset.filter(status='rejected').count(),
            'accepted': queryset.filter(status='accepted').count(),
            'withdrawn': queryset.filter(status='withdrawn').count(),
        }
        return Response(stats)
    
    @action(detail=False, methods=['get'])
    def recent(self, request):
        """
        Custom action to get recent applications for the current user.
        
        Returns:
            Response: JSON response with recent applications
        """
        limit = request.query_params.get('limit', 5)
        try:
            limit = int(limit)
        except (ValueError, TypeError):
            limit = 5
        
        # recent_applications = self.get_queryset()[:limit]
        recent_applications = self.get_queryset().order_by('-created_at')[:limit]
        serializer = self.get_serializer(recent_applications, many=True)
        return Response(serializer.data)

    def create_notification(self, job_application, title, message, show_date):
        """
        Create a notification for a job application.
        
        Args:
            job_application: JobApplication instance
            title: Notification title
            message: Notification message
            show_date: DateTime when to show this notification
        """
        print(f"DEBUG: Creating notification - Title: {title}, Show Date: {show_date}")
        
        # Get or create a default user for development
        from django.contrib.auth.models import User
        user, created = User.objects.get_or_create(
            username='halalkingxi',
            defaults={'email': 'rik@ualberta.ca', 'first_name': 'Rik', 'last_name': 'Mukherji'}
        )
        print(f"DEBUG: Using user: {user.username}")
        
        # Check if notification already exists to avoid duplicates
        existing_notification = Notification.objects.filter(
            user=user,
            job_application=job_application,
            title=title
        ).first()
        
        if existing_notification:
            print(f"DEBUG: Notification already exists, skipping creation")
        else:
            try:
                notification = Notification.objects.create(
                    user=user,
                    job_application=job_application,
                    title=title,
                    message=message,
                    show_date=show_date
                )
                print(f"DEBUG: Successfully created notification with ID: {notification.id}")
            except Exception as e:
                print(f"DEBUG: Error creating notification: {e}")

    def update(self, request, *args, **kwargs):
        """
        Override update method to trigger notifications when status changes.
        """
        instance = self.get_object()
        old_status = instance.status
        
        print(f"DEBUG: Updating job application {instance.id} from status '{old_status}' to '{request.data.get('status', 'unknown')}'")
        
        # Call the parent update method
        response = super().update(request, *args, **kwargs)
        
        # Refresh the instance to get the updated status
        instance.refresh_from_db()
        new_status = instance.status
        
        print(f"DEBUG: Status changed from '{old_status}' to '{new_status}'")
        
        # Check if status changed from 'applied' to 'interview'
        if old_status == 'applied' and new_status == 'interview':
            print("DEBUG: Creating notifications for status change to interview")
            
            # Create immediate notification (show now)
            self.create_notification(
                job_application=instance,
                title="Follow-up Reminder",
                message=f"Don't forget to send a thank you email for your interview at {instance.company_name} for the {instance.position} position!",
                show_date=timezone.now()  # Show immediately
            )
            print("DEBUG: Created immediate notification")
            
            # Create future notification (show in 1 week)
            future_date = timezone.now() + timedelta(weeks=1)
            self.create_notification(
                job_application=instance,
                title="Status Update Reminder",
                message=f"Time to check in on your application at {instance.company_name} for the {instance.position} position. Have you heard back or been ghosted?",
                show_date=future_date  # Show in 1 week
            )
            print("DEBUG: Created future notification")
        else:
            print(f"DEBUG: No notification needed - status change from '{old_status}' to '{new_status}'")
        
        return response


class ResumeViewSet(viewsets.ModelViewSet):
    """
    ViewSet for Resume model.
    
    Provides CRUD operations for resumes.
    Users can only access their own resumes.
    """
    
    serializer_class = ResumeSerializer
    permission_classes = [permissions.AllowAny]  # Allow unauthenticated access for development
    
    def get_queryset(self):
        """
        Return only resumes belonging to the current user.
        
        Returns:
            QuerySet: Filtered queryset of resumes
        """
        return Resume.objects.all()
        
    
    @action(detail=True, methods=['post'])
    def set_default(self, request, pk=None):
        """
        Custom action to set a resume as the default for the current user.
        
        Args:
            pk: Primary key of the resume to set as default
            
        Returns:
            Response: JSON response confirming the action
        """
        resume = self.get_object()
        # Unset all other default resumes for this user
        Resume.objects.filter(user=request.user, is_default=True).exclude(id=resume.id).update(is_default=False)
        # Set this resume as default
        resume.is_default = True
        resume.save()
        return Response({'status': 'Resume set as default'})
    
    @action(detail=False, methods=['get'])
    def default(self, request):
        """
        Custom action to get the default resume for the current user.
        
        Returns:
            Response: JSON response with default resume data or 404 if none exists
        """
        try:
            default_resume = Resume.objects.filter(user=request.user, is_default=True).first()
            if default_resume:
                serializer = self.get_serializer(default_resume)
                return Response(serializer.data)
            else:
                return Response(
                    {'detail': 'No default resume found'}, 
                    status=status.HTTP_404_NOT_FOUND
                )
        except Resume.DoesNotExist:
            return Response(
                {'detail': 'No default resume found'}, 
                status=status.HTTP_404_NOT_FOUND
            )
    
class MeetingNoteViewSet(viewsets.ModelViewSet):
    """
    ViewSet for MeetingNote model.
    
    Provides CRUD operations for meeting notes.
    Users can only access their own meeting notes.
    """
    serializer_class = MeetingNoteSerializer
    permission_classes = [permissions.AllowAny]  # Allow unauthenticated access for development

    def get_queryset(self):
        """
        Return meeting notes filtered by job application if specified.
        
        Returns:
            QuerySet: Filtered queryset of meeting notes
        """
        # For now, return all meeting notes since we're using AllowAny permissions
        # TODO: Filter by user when authentication is implemented
        queryset = MeetingNote.objects.all()
        application_id = self.kwargs.get('application_id')
        if application_id:
            queryset = queryset.filter(job_application_id=application_id)
        return queryset

    def perform_create(self, serializer):
        """
        Override create to validate the job application exists.
        """
        # Get the job_application from the validated data
        job_application = serializer.validated_data.get('job_application')
        if job_application:
            # job_application is already a JobApplication instance from the serializer
            serializer.save()
        else:
            raise serializers.ValidationError("Job application is required")

<<<<<<< HEAD

class NotificationViewSet(viewsets.ModelViewSet):
    """
    ViewSet for Notification model.
    
    Provides CRUD operations for notifications.
    Users can only access their own notifications.
    """
    serializer_class = NotificationSerializer
    permission_classes = [permissions.AllowAny]  # Allow unauthenticated access for development

    def get_queryset(self):
        """
        Return notifications for the current user, filtering out future notifications.
        
        Returns:
            QuerySet: Filtered queryset of notifications
        """
        from django.utils import timezone
        
        # For now, return all notifications since we're using AllowAny permissions
        # TODO: Filter by user when authentication is implemented
        queryset = Notification.objects.all()
        
        # Filter out future notifications (only show current and past notifications)
        now = timezone.now()
        queryset = queryset.filter(
            show_date__lte=now,  # Only show notifications where show_date is now or in the past
            is_active=True       # Only show active notifications
        )
        
        print(f"DEBUG: Notification queryset count: {queryset.count()}")
        print(f"DEBUG: Current time: {now}")
        print(f"DEBUG: Filtered notifications:")
        for notification in queryset:
            print(f"  - ID: {notification.id}, Title: {notification.title}, Show Date: {notification.show_date}")
        
        return queryset.order_by('-created_at')

    @action(detail=True, methods=['post'])
    def mark_read(self, request, pk=None):
        """
        Mark a notification as read.
        
        Args:
            pk: Primary key of the notification to mark as read
            
        Returns:
            Response: JSON response confirming the action
        """
        notification = self.get_object()
        notification.is_read = True
        notification.save()
        return Response({'status': 'Notification marked as read'})
    
    @action(detail=False, methods=['get'])
    def unread_count(self, request):
        """
        Get count of unread notifications for the current user.
        
        Returns:
            Response: JSON response with unread count
        """
        queryset = self.get_queryset()
        unread_count = queryset.filter(is_read=False).count()
        return Response({'unread_count': unread_count})
=======
class UserViewSet(viewsets.ReadOnlyModelViewSet):
    """
    ViewSet for User model.
    
    Provides read-only access to user information.
    """
    serializer_class = UserSerializer
    permission_classes = [permissions.IsAuthenticated]
    
    def get_queryset(self):
        """
        Return only the current authenticated user.
        """
        return User.objects.filter(id=self.request.user.id)
    
    @action(detail=False, methods=['get'])
    def current(self, request):
        """
        Get the current authenticated user.
        """
        serializer = self.get_serializer(request.user)
        return Response(serializer.data)
>>>>>>> 32cd87c0
<|MERGE_RESOLUTION|>--- conflicted
+++ resolved
@@ -272,7 +272,6 @@
         else:
             raise serializers.ValidationError("Job application is required")
 
-<<<<<<< HEAD
 
 class NotificationViewSet(viewsets.ModelViewSet):
     """
@@ -339,7 +338,7 @@
         queryset = self.get_queryset()
         unread_count = queryset.filter(is_read=False).count()
         return Response({'unread_count': unread_count})
-=======
+
 class UserViewSet(viewsets.ReadOnlyModelViewSet):
     """
     ViewSet for User model.
@@ -361,5 +360,4 @@
         Get the current authenticated user.
         """
         serializer = self.get_serializer(request.user)
-        return Response(serializer.data)
->>>>>>> 32cd87c0
+        return Response(serializer.data)