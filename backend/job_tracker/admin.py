"""
Job Tracker Admin Configuration

This module configures the Django admin interface for job tracker models.
It defines how models are displayed and managed in the admin panel.
"""

from django.contrib import admin
<<<<<<< HEAD
from .models import JobApplication, Resume, MeetingNote, Notification
=======
from .models import JobApplication, ResumeTemplate, Experience, Project, Education
>>>>>>> ea64261c


@admin.register(JobApplication)
class JobApplicationAdmin(admin.ModelAdmin):
    """
    Admin configuration for JobApplication model.
    
    Defines how job applications are displayed and managed in the admin interface.
    """
    
    # Fields to display in the list view
    list_display = ['position', 'company_name', 'status', 'applied_date', 'user']
    
    # Fields to filter by in the admin interface
    list_filter = ['status', 'applied_date', 'user', 'created_at']
    
    # Fields to search by
    search_fields = ['position', 'company_name', 'notes', 'user__username']
    
    # Enable date-based filtering
    date_hierarchy = 'applied_date'
    
    # Make certain fields read-only
    readonly_fields = ['created_at', 'updated_at']
    
    # Group related fields together
    fieldsets = (
        ('Basic Information', {
            'fields': ('user', 'company_name', 'position', 'job_url')
        }),
        ('Application Details', {
            'fields': ('status', 'applied_date', 'location', 'salary_range')
        }),
        ('Additional Information', {
            'fields': ('notes', 'meeting_minutes')
        }),
        ('Timestamps', {
            'fields': ('created_at', 'updated_at'),
            'classes': ('collapse',)
        }),
    )


@admin.register(ResumeTemplate)
class ResumeTemplateAdmin(admin.ModelAdmin):
    """
    Admin configuration for ResumeTemplate model.
    
    Defines how resume templates are displayed and managed in the admin interface.
    """
    
    # Fields to display in the list view
    list_display = ['name', 'email', 'city', 'phone', 'updated_at']
    
    # Fields to filter by in the admin interface
    list_filter = ['created_at', 'updated_at']
    
    # Fields to search by
    search_fields = ['name', 'email', 'city', 'phone']
    
    # Enable date-based filtering
    date_hierarchy = 'updated_at'
    
    # Make certain fields read-only
    readonly_fields = ['created_at', 'updated_at']
    
    # Group related fields together
    fieldsets = (
        ('Personal Information', {
            'fields': ('user', 'name', 'email', 'phone', 'city')
        }),
        ('Professional Information', {
            'fields': ('summary', 'skills', 'links')
        }),
        ('Timestamps', {
            'fields': ('created_at', 'updated_at'),
            'classes': ('collapse',)
        }),
    )


# Inline classes removed - models no longer have foreign key to ResumeTemplate


@admin.register(Experience)
class ExperienceAdmin(admin.ModelAdmin):
    """
    Admin configuration for Experience model.
    """
    
    list_display = ['position', 'company', 'start_date', 'end_date', 'is_current']
    list_filter = ['is_current', 'start_date']
    search_fields = ['company', 'position']
    date_hierarchy = 'start_date'
    readonly_fields = ['created_at', 'updated_at']
    
    fieldsets = (
        ('Experience Details', {
            'fields': ('company', 'position', 'location', 'start_date', 'end_date', 'is_current')
        }),
        ('Description', {
            'fields': ('description',)
        }),
        ('Ordering', {
            'fields': ('order',)
        }),
        ('Timestamps', {
            'fields': ('created_at', 'updated_at'),
            'classes': ('collapse',)
        }),
    )


@admin.register(Project)
class ProjectAdmin(admin.ModelAdmin):
    """
    Admin configuration for Project model.
    """
    
    list_display = ['name', 'technologies', 'start_date', 'end_date', 'is_ongoing']
    list_filter = ['is_ongoing', 'start_date']
    search_fields = ['name', 'technologies']
    date_hierarchy = 'start_date'
    readonly_fields = ['created_at', 'updated_at']
    
    fieldsets = (
        ('Project Details', {
            'fields': ('name', 'description', 'technologies', 'url', 'start_date', 'end_date', 'is_ongoing')
        }),
        ('Ordering', {
            'fields': ('order',)
        }),
        ('Timestamps', {
            'fields': ('created_at', 'updated_at'),
            'classes': ('collapse',)
        }),
    )


@admin.register(Education)
class EducationAdmin(admin.ModelAdmin):
    """
    Admin configuration for Education model.
    """
    
    list_display = ['degree', 'institution', 'field_of_study', 'start_date', 'end_date', 'is_current']
    list_filter = ['is_current', 'start_date']
    search_fields = ['institution', 'degree', 'field_of_study']
    date_hierarchy = 'start_date'
    readonly_fields = ['created_at', 'updated_at']
    
    fieldsets = (
        ('Education Details', {
            'fields': ('institution', 'degree', 'field_of_study', 'location', 'start_date', 'end_date', 'is_current')
        }),
        ('Academic Information', {
            'fields': ('gpa',)
        }),
        ('Ordering', {
            'fields': ('order',)
        }),
        ('Timestamps', {
            'fields': ('created_at', 'updated_at'),
            'classes': ('collapse',)
        }),
    )


@admin.register(MeetingNote)
class MeetingNoteAdmin(admin.ModelAdmin):
    """
    Admin configuration for MeetingNote model.
    
    Defines how meeting notes are displayed and managed in the admin interface.
    """
    
    # Fields to display in the list view
    list_display = ['job_application', 'content_preview', 'created_at']
    
    # Fields to filter by in the admin interface
    list_filter = ['created_at', 'job_application__status', 'job_application__user']
    
    # Fields to search by
    search_fields = ['content', 'job_application__position', 'job_application__company_name']
    
    # Enable date-based filtering
    date_hierarchy = 'created_at'
    
    # Make certain fields read-only
    readonly_fields = ['created_at', 'updated_at']
    
    # Group related fields together
    fieldsets = (
        ('Meeting Note Information', {
            'fields': ('job_application', 'content')
        }),
        ('Timestamps', {
            'fields': ('created_at', 'updated_at'),
            'classes': ('collapse',)
        }),
    )
    
    def content_preview(self, obj):
        """Return a preview of the content (first 50 characters)."""
        if not obj.content:
            return "No content"
        return obj.content[:50] + '...' if len(obj.content) > 50 else obj.content
    content_preview.short_description = 'Content Preview'


@admin.register(Notification)
class NotificationAdmin(admin.ModelAdmin):
    """
    Admin configuration for Notification model.
    
    Defines how notifications are displayed and managed in the admin interface.
    """
    
    # Fields to display in the list view
    list_display = ['title', 'user', 'job_application', 'show_date', 'is_read', 'is_active', 'created_at']
    
    # Fields to filter by in the admin interface
    list_filter = ['is_read', 'is_active', 'show_date', 'created_at', 'user']
    
    # Fields to search by
    search_fields = ['title', 'message', 'user__username', 'job_application__position', 'job_application__company_name']
    
    # Enable date-based filtering
    date_hierarchy = 'show_date'  # Changed from 'created_at' to 'show_date'
    
    # Make certain fields read-only
    readonly_fields = ['created_at', 'updated_at', 'should_show']
    
    # Group related fields together
    fieldsets = (
        ('Notification Information', {
            'fields': ('user', 'job_application', 'title', 'message')
        }),
        ('Display Settings', {
            'fields': ('show_date', 'is_read', 'is_active')  # Changed from 'Notification Settings'
        }),
        ('System Information', {
            'fields': ('should_show', 'created_at', 'updated_at'),
            'classes': ('collapse',)
        }),
    )
    
    # Add custom actions
    actions = ['mark_as_read', 'mark_as_unread', 'activate_notifications', 'deactivate_notifications']
    
    def mark_as_read(self, request, queryset):
        """Mark selected notifications as read."""
        updated = queryset.update(is_read=True)
        self.message_user(request, f'{updated} notifications marked as read.')
    mark_as_read.short_description = 'Mark selected notifications as read'
    
    def mark_as_unread(self, request, queryset):
        """Mark selected notifications as unread."""
        updated = queryset.update(is_read=False)
        self.message_user(request, f'{updated} notifications marked as unread.')
    mark_as_unread.short_description = 'Mark selected notifications as unread'
    
    def activate_notifications(self, request, queryset):
        """Activate selected notifications."""
        updated = queryset.update(is_active=True)
        self.message_user(request, f'{updated} notifications activated.')
    activate_notifications.short_description = 'Activate selected notifications'
    
    def deactivate_notifications(self, request, queryset):
        """Deactivate selected notifications."""
        updated = queryset.update(is_active=False)
        self.message_user(request, f'{updated} notifications deactivated.')
    deactivate_notifications.short_description = 'Deactivate selected notifications'<|MERGE_RESOLUTION|>--- conflicted
+++ resolved
@@ -6,11 +6,7 @@
 """
 
 from django.contrib import admin
-<<<<<<< HEAD
-from .models import JobApplication, Resume, MeetingNote, Notification
-=======
-from .models import JobApplication, ResumeTemplate, Experience, Project, Education
->>>>>>> ea64261c
+from .models import JobApplication, ResumeTemplate, Experience, Project, Education, MeetingNote, Notification
 
 
 @admin.register(JobApplication)
