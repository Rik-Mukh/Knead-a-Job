--- conflicted
+++ resolved
@@ -1,11 +1,6 @@
 from rest_framework import serializers
-<<<<<<< HEAD
 from .models import JobApplication, Resume, MeetingNote, Notification
-
-=======
-from .models import JobApplication, Resume, MeetingNote
 from django.contrib.auth.models import User
->>>>>>> 32cd87c0
 
 class MeetingNoteSerializer(serializers.ModelSerializer):
     """
@@ -110,8 +105,16 @@
         return value
 
 
-<<<<<<< HEAD
-# -------------------------------
+class UserSerializer(serializers.ModelSerializer):
+    """
+    Serializer for User model.
+    
+    Provides basic user information for the frontend.
+    """
+    class Meta:
+        model = User
+        fields = ['id', 'username', 'email', 'first_name', 'last_name', 'date_joined']
+        read_only_fields = ['id', 'date_joined']# -------------------------------
 # Notification Serializer
 # -------------------------------
 
@@ -148,16 +151,4 @@
         """Override to add debugging information."""
         data = super().to_representation(instance)
         print(f"DEBUG: Serializing notification {instance.id}: {data}")
-        return data
-=======
-class UserSerializer(serializers.ModelSerializer):
-    """
-    Serializer for User model.
-    
-    Provides basic user information for the frontend.
-    """
-    class Meta:
-        model = User
-        fields = ['id', 'username', 'email', 'first_name', 'last_name', 'date_joined']
-        read_only_fields = ['id', 'date_joined']
->>>>>>> 32cd87c0
+        return data