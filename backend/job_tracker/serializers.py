from rest_framework import serializers

from django.contrib.auth.models import User
from .models import JobApplication, ResumeTemplate, Experience, Project, Education, MeetingNote, Notification


class MeetingNoteSerializer(serializers.ModelSerializer):
    """
    Serializer for MeetingNote model.
    """

    class Meta:
        model = MeetingNote
        fields = ['id', 'job_application', 'content', 'created_at', 'updated_at']
        read_only_fields = ['id', 'created_at', 'updated_at']

    def create(self, validated_data):
        print(f"DEBUG: MeetingNoteSerializer.create called with: {validated_data}")
        return super().create(validated_data)

    def validate_content(self, value):
        if not value or not value.strip():
            raise serializers.ValidationError("Meeting note content cannot be empty.")
        return value.strip()


# -------------------------------
# Job Application Serializers
# -------------------------------

class JobApplicationListSerializer(serializers.ModelSerializer):
    # Reverse relation without related_name – use default meetingnote_set
    meetingnote_set = MeetingNoteSerializer(many=True, read_only=True)

    class Meta:
        model = JobApplication
        exclude = ['meeting_minutes']  # assuming this is a field you added
        read_only_fields = ('user', 'created_at', 'updated_at')

    def create(self, validated_data):
        # Automatically assign the user from the request context
        # For development, create a default user if none exists
        user = self.context['request'].user
        if not user.is_authenticated:
            from django.contrib.auth.models import User
            user, created = User.objects.get_or_create(
                username='halalkingxi',
                defaults={'email': 'rik@ualberta.ca', 'first_name': 'Rik', 'last_name': 'Mukherji'}
            )
        validated_data['user'] = user
        return super().create(validated_data)


class JobApplicationDetailSerializer(serializers.ModelSerializer):
    meetingnote_set = MeetingNoteSerializer(many=True, read_only=True)

    class Meta:
        model = JobApplication
        fields = '__all__'
        read_only_fields = ('user', 'created_at', 'updated_at')

    def create(self, validated_data):
        # Automatically assign the user from the request context
        # For development, create a default user if none exists
        user = self.context['request'].user
        if not user.is_authenticated:
            from django.contrib.auth.models import User
            user, created = User.objects.get_or_create(
                username='halalkingxi',
                defaults={'email': 'rik@ualberta.ca', 'first_name': 'Rik', 'last_name': 'Mukherji'}
            )
        validated_data['user'] = user
        return super().create(validated_data)

    def validate_applied_date(self, value):
        from django.utils import timezone
        if value > timezone.now().date():
            raise serializers.ValidationError("Applied date cannot be in the future.")
        return value

class ExperienceSerializer(serializers.ModelSerializer):
    """
    Serializer for Experience model.

    - Converts empty-string end_date ("") to None.
    - Validates end_date rules based on is_current.
    """

    class Meta:
        model = Experience
        fields = "__all__"
        read_only_fields = ("created_at", "updated_at")
        extra_kwargs = {
            "location": {"required": False, "allow_blank": True},
            "end_date": {"required": False, "allow_null": True},
            "description": {"required": True},
        }

    # 1) Normalize payload before field parsing:
    #    Convert "" -> None for end_date so DateField doesn't error.
    def to_internal_value(self, data):
        data = dict(data) if data is not None else {}
        if data.get("end_date", "") == "":
            data["end_date"] = None
        return super().to_internal_value(data)

    # 2) Cross-field validation for dates and current flag.
    def validate(self, attrs):
        start = attrs.get("start_date")
        end = attrs.get("end_date")
        current = attrs.get("is_current")

        # If current position, force end_date to None
        if current:
            attrs["end_date"] = None
        else:
            # If not current, require an end_date
            if end is None:
                raise serializers.ValidationError({
                    "end_date": "End date is required unless this is your current position."
                })
                
<<<<<<< HEAD
        if start and attrs.get("end_date") and attrs["end_date"] < start:
            raise serializers.ValidationError({
                "end_date": "End date cannot be before start date."
            })
=======
            if start and attrs.get("end_date") and attrs["end_date"] < start:
                raise serializers.ValidationError({
                    "end_date": "End date cannot be before start date."
                })
>>>>>>> c9b0bc45
        return attrs





class UserSerializer(serializers.ModelSerializer):
    """
    Serializer for User model.
    
    Provides basic user information for the frontend.
    """
    class Meta:
        model = User
        fields = ['id', 'username', 'email', 'first_name', 'last_name', 'date_joined']
        read_only_fields = ['id', 'date_joined']# -------------------------------
# Notification Serializer
# -------------------------------

class NotificationSerializer(serializers.ModelSerializer):
    """
    Serializer for Notification model.
    """
    should_show = serializers.ReadOnlyField()
    job_application_title = serializers.CharField(source='job_application.position', read_only=True)
    job_application_company = serializers.CharField(source='job_application.company_name', read_only=True)

    class Meta:
        model = Notification
        fields = [
            'id', 'user', 'job_application', 'job_application_title', 'job_application_company',
            'title', 'message', 'show_date', 'is_read', 'is_active',
            'created_at', 'updated_at', 'should_show'
        ]
        read_only_fields = ['id', 'user', 'created_at', 'updated_at', 'should_show']

    def create(self, validated_data):
        # Automatically assign the user from the request context
        user = self.context['request'].user
        if not user.is_authenticated:
            from django.contrib.auth.models import User
            user, created = User.objects.get_or_create(
                username='halalkingxi',
                defaults={'email': 'rik@ualberta.ca', 'first_name': 'Rik', 'last_name': 'Mukherji'}
            )
        validated_data['user'] = user
        return super().create(validated_data)
    
    def to_representation(self, instance):
        """Override to add debugging information."""
        data = super().to_representation(instance)
        print(f"DEBUG: Serializing notification {instance.id}: {data}")
        return data



class ProjectSerializer(serializers.ModelSerializer):
    """
    Serializer for Project model.
    
    Handles serialization and deserialization of project data.
    Projects are stored independently without template association.
    """
    
    class Meta:
        model = Project
        fields = '__all__'
        read_only_fields = ('created_at', 'updated_at')


class EducationSerializer(serializers.ModelSerializer):
    """
    Serializer for Education model.
    
    Handles serialization and deserialization of education data.
    Education entries are stored independently without template association.
    """
    
    class Meta:
        model = Education
        fields = '__all__'
        read_only_fields = ('created_at', 'updated_at')


class ResumeTemplateSerializer(serializers.ModelSerializer):
    """
    Serializer for ResumeTemplate model.
    
    Handles serialization and deserialization of resume template data.
    Includes nested serializers for related experiences, projects, and education.
    """
    
    experiences = ExperienceSerializer(many=True, read_only=True)
    projects = ProjectSerializer(many=True, read_only=True)
    educations = EducationSerializer(many=True, read_only=True)
    
    class Meta:
        model = ResumeTemplate
        fields = '__all__'
        read_only_fields = ('created_at', 'updated_at')
    
    def create(self, validated_data):
        """Create or update the singleton template."""
        return ResumeTemplate.get_or_create_template()
    
    def update(self, instance, validated_data):
        """Update the singleton template."""
        for attr, value in validated_data.items():
            setattr(instance, attr, value)
        instance.save()
        return instance
    
    def validate_email(self, value):
        """Validate email format."""
        if not value:
            raise serializers.ValidationError("Email is required.")
        return value
    
    def validate_phone(self, value):
        """Validate phone number format."""
        if not value:
            raise serializers.ValidationError("Phone number is required.")
        return value


class ResumeTemplateCreateSerializer(serializers.ModelSerializer):
    """
    Simplified serializer for creating resume templates.
    
    Used when creating a new resume template without nested data.
    """
    
    class Meta:
        model = ResumeTemplate
        fields = ['name', 'city', 'email', 'phone', 'links', 'summary', 'skills', 'custom_markdown']
    
    def create(self, validated_data):
        """Create or update the singleton template."""
        template = ResumeTemplate.get_or_create_template()
        for attr, value in validated_data.items():
            setattr(template, attr, value)
        template.save()
        return template



<|MERGE_RESOLUTION|>--- conflicted
+++ resolved
@@ -120,17 +120,10 @@
                     "end_date": "End date is required unless this is your current position."
                 })
                 
-<<<<<<< HEAD
-        if start and attrs.get("end_date") and attrs["end_date"] < start:
-            raise serializers.ValidationError({
-                "end_date": "End date cannot be before start date."
-            })
-=======
             if start and attrs.get("end_date") and attrs["end_date"] < start:
                 raise serializers.ValidationError({
                     "end_date": "End date cannot be before start date."
                 })
->>>>>>> c9b0bc45
         return attrs
 
 
